--- conflicted
+++ resolved
@@ -34,9 +34,6 @@
     return frames
 
 @ray.remote
-<<<<<<< HEAD
-def decode_video(path, chunk_size, output_size, stride):
-=======
 def decode_video_fps_aware(path, chunk_size, output_size, target_fps=15):
     vr = VideoReader(path)
     
@@ -68,8 +65,7 @@
         torch.save(chunk, os.path.join(split_dir, f"{split_ind:08d}_rgb.pt"))
 
 @ray.remote
-def decode_video(path, chunk_size, output_size):
->>>>>>> 06a75f47
+def decode_video(path, chunk_size, output_size, stride=1):
     split_dir = os.path.dirname(path)
     split_dir = os.path.join(split_dir, "splits")
     os.makedirs(split_dir, exist_ok = True)
